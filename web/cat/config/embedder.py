import langchain
from pydantic import PyObject, BaseSettings


# Base class to manage LLM configuration.
class EmbedderSettings(BaseSettings):
    # class instantiating the embedder
    _pyclass: None

    # instantiate an Embedder from configuration
    @classmethod
    def get_embedder_from_config(cls, config):
        if cls._pyclass is None:
            raise Exception(
                "Embedder configuration class has self._pyclass = None. Should be a valid Embedder class"
            )
        return cls._pyclass(**config)


class EmbedderFakeConfig(EmbedderSettings):
    size: int = 1536
    _pyclass: PyObject = langchain.embeddings.FakeEmbeddings

    class Config:
        schema_extra = {
            "name_human_readable": "Default Embedder",
            "description": "Configuration for default embedder. It just outputs random numbers XD",
        }


class EmbedderOpenAIConfig(EmbedderSettings):
    openai_api_key: str
    _pyclass: PyObject = langchain.embeddings.OpenAIEmbeddings

    class Config:
        schema_extra = {
            "name_human_readable": "OpenAI Embedder",
            "description": "Configuration for OpenAI embeddings",
        }


class EmbedderHuggingFaceHubConfig(EmbedderSettings):
    # repo_id: str = None TODO use the default sentence-transformers at the moment
    huggingfacehub_api_token: str
    _pyclass: PyObject = langchain.embeddings.HuggingFaceHubEmbeddings

    class Config:
        title = "HuggingFace Hub Embedder"
        description = "Configuration for HuggingFace Hub embeddings"


SUPPORTED_EMDEDDING_MODELS = [
    EmbedderFakeConfig,
    EmbedderOpenAIConfig,
<<<<<<< HEAD
    EmbedderHuggingFaceHubConfig,
]
=======
]


# EMBEDDER_SCHEMAS contains metadata to let any client know which fields are required to create the language embedder.
EMBEDDER_SCHEMAS = {}
for config_class in SUPPORTED_EMDEDDING_MODELS:
    schema = config_class.schema()

    # useful for clients in order to call the correct config endpoints
    schema["languageEmbedderName"] = schema["title"]
    EMBEDDER_SCHEMAS[schema["title"]] = schema
>>>>>>> b19d3247
<|MERGE_RESOLUTION|>--- conflicted
+++ resolved
@@ -52,10 +52,7 @@
 SUPPORTED_EMDEDDING_MODELS = [
     EmbedderFakeConfig,
     EmbedderOpenAIConfig,
-<<<<<<< HEAD
     EmbedderHuggingFaceHubConfig,
-]
-=======
 ]
 
 
@@ -66,5 +63,4 @@
 
     # useful for clients in order to call the correct config endpoints
     schema["languageEmbedderName"] = schema["title"]
-    EMBEDDER_SCHEMAS[schema["title"]] = schema
->>>>>>> b19d3247
+    EMBEDDER_SCHEMAS[schema["title"]] = schema